#include "main.h"
<<<<<<< HEAD


int main(int argc, char **argv) {
  //Initialize Node and handles
  ros::init(argc, argv, "feature_extraction");
  ros::NodeHandle n;

  extrinsic_calibration::feature_extraction feature_extraction;
  feature_extraction.bypass_init();
  ros::spin();

  return 0;
}


=======
>>>>>>> d911d3f5

namespace extrinsic_calibration
{

feature_extraction::feature_extraction() {}

void feature_extraction::onInit() 
{
  // Read input parameters from configuration file
  pkg_loc = ros::package::getPath("cam_lidar_calibration");
  std::ifstream infile(pkg_loc + "/cfg/initial_params.txt");

  infile >> i_params.camera_topic;
  infile >> i_params.lidar_topic;
  infile >> i_params.fisheye_model;
  infile >> i_params.lidar_ring_count;
  infile >> cb_l; infile >> cb_b; i_params.grid_size = std::make_pair(cb_l,cb_b);
  infile >> i_params.square_length;
  infile >> l; infile >> b; i_params.board_dimension = std::make_pair(l,b);
  infile >> e_l; infile >> e_b; i_params.cb_translation_error = std::make_pair(e_l,e_b);
  double camera_mat[9];
  for(int i=0; i<9; i++)
  {
    infile >> camera_mat[i];
  }
  cv::Mat(3, 3, CV_64F, &camera_mat).copyTo(i_params.cameramat);
  infile >> i_params.distcoeff_num;
  double dist_coeff[i_params.distcoeff_num];
  for(int i=0; i<i_params.distcoeff_num; i++)
  {
    infile >> dist_coeff[i];
  }
  cv::Mat(1, i_params.distcoeff_num, CV_64F, &dist_coeff).copyTo(i_params.distcoeff);
  diagonal = sqrt(pow(i_params.board_dimension.first,2) + pow(i_params.board_dimension.second,2))/1000;

  std::cout << "Input parameters received" << std::endl;

  // Creating ROS nodehandle
<<<<<<< HEAD
  ros::NodeHandle private_nh = ros::NodeHandle("~");
  ros::NodeHandle public_nh = ros::NodeHandle();
  ros::NodeHandle pnh = ros::NodeHandle("~");//getMTPrivateNodeHandle();
=======
  ros::NodeHandle& private_nh = getNodeHandle();
  ros::NodeHandle& public_nh = getPrivateNodeHandle();
  ros::NodeHandle &pnh = getMTPrivateNodeHandle();
>>>>>>> d911d3f5

  it_.reset(new image_transport::ImageTransport(public_nh));
  it_p_.reset(new image_transport::ImageTransport(private_nh));
  image_sub = new image_sub_type(public_nh, i_params.camera_topic, queue_rate);
  pcl_sub = new pc_sub_type(public_nh, i_params.lidar_topic, queue_rate);

  // Dynamic reconfigure gui to set the experimental region bounds
  server = boost::make_shared <dynamic_reconfigure::Server<cam_lidar_calibration::boundsConfig> > (pnh);
  dynamic_reconfigure::Server<cam_lidar_calibration::boundsConfig>::CallbackType f;
  f = boost::bind(&feature_extraction::bounds_callback, this, _1, _2);
  server->setCallback(f);

  // Synchronizer to get synchronized camera-lidar scan pairs
  sync = new message_filters::Synchronizer<MySyncPolicy>(MySyncPolicy(queue_rate), *image_sub, *pcl_sub);
  sync->registerCallback(boost::bind(&feature_extraction::extractROI, this, _1, _2));

  roi_publisher = public_nh.advertise<cam_lidar_calibration::calibration_data>("roi/points", 10, true);
  pub_cloud = public_nh.advertise<sensor_msgs::PointCloud2>("velodyne_features", 1);
  expt_region = public_nh.advertise<sensor_msgs::PointCloud2>("Experimental_region", 10);
  flag_subscriber = public_nh.subscribe<std_msgs::Int8>("/flag", 1, &feature_extraction::flag_cb, this);
  vis_pub = public_nh.advertise<visualization_msgs::Marker>( "visualization_marker", 0 );
  visPub = public_nh.advertise<visualization_msgs::Marker>( "boardcorners", 0 );
  image_publisher = it_p_->advertise("camera_features", 1);
  NODELET_INFO_STREAM("Camera Lidar Calibration");
}

void feature_extraction::flag_cb(const std_msgs::Int8::ConstPtr& msg) 
{
  flag = msg->data; // read flag published by input_sample node
}

void feature_extraction::bounds_callback(cam_lidar_calibration::boundsConfig &config, uint32_t level) 
{
  // Read the values corresponding to the motion of slider bars in reconfigure gui
  bound = config;
<<<<<<< HEAD
   ROS_INFO("Reconfigure Request: %lf %lf %lf %lf %lf %lf", config.x_min, config.x_max, config.y_min, config.y_max, config.z_min, config.z_max);
=======
  // ROS_INFO("Reconfigure Request: %lf %lf %lf %lf %lf %lf",
  //          config.x_min, config.x_max, config.y_min, config.y_max, config.z_min, config.z_max);
>>>>>>> d911d3f5
}

// Convert 3D points w.r.t camera frame to 2D pixel points in image frame
double * feature_extraction::converto_imgpts(double x, double y, double z)
{  
  double tmpxC = x/z;
  double tmpyC = y/z;
  cv::Point2d planepointsC;
  planepointsC.x = tmpxC;
  planepointsC.y = tmpyC;
  double r2 = tmpxC*tmpxC + tmpyC*tmpyC;

  if (i_params.fisheye_model)
  {
    double r1 = pow(r2,0.5);
    double a0 = std::atan(r1);
    // distortion function for a fisheye lens
    double a1 = a0*(1 + i_params.distcoeff.at<double>(0)*pow(a0,2) + i_params.distcoeff.at<double>(1)*pow(a0,4)
                    + i_params.distcoeff.at<double>(2)*pow(a0,6) + i_params.distcoeff.at<double>(3)*pow(a0,8));
    planepointsC.x = (a1/r1)*tmpxC;
    planepointsC.y = (a1/r1)*tmpyC;
    planepointsC.x = i_params.cameramat.at<double>(0,0)*planepointsC.x + i_params.cameramat.at<double>(0,2);
    planepointsC.y = i_params.cameramat.at<double>(1,1)*planepointsC.y + i_params.cameramat.at<double>(1,2);
  }
  else // For pinhole camera model
  {
    double tmpdist = 1 + i_params.distcoeff.at<double>(0)*r2 + i_params.distcoeff.at<double>(1)*r2*r2 +
        i_params.distcoeff.at<double>(4)*r2*r2*r2;
    planepointsC.x = tmpxC*tmpdist + 2*i_params.distcoeff.at<double>(2)*tmpxC*tmpyC +
        i_params.distcoeff.at<double>(3)*(r2+2*tmpxC*tmpxC);
    planepointsC.y = tmpyC*tmpdist + i_params.distcoeff.at<double>(2)*(r2+2*tmpyC*tmpyC) +
        2*i_params.distcoeff.at<double>(3)*tmpxC*tmpyC;
    planepointsC.x = i_params.cameramat.at<double>(0,0)*planepointsC.x + i_params.cameramat.at<double>(0,2);
    planepointsC.y = i_params.cameramat.at<double>(1,1)*planepointsC.y + i_params.cameramat.at<double>(1,2);
  }

  double * img_coord = new double[2];
  *(img_coord) = planepointsC.x;
  *(img_coord+1) = planepointsC.y;

  return img_coord;
}

// Extract features of interest
void feature_extraction::extractROI(const sensor_msgs::Image::ConstPtr &img, const sensor_msgs::PointCloud2::ConstPtr &pc) 
{   
  pcl::PointCloud<pcl::PointXYZIR>::Ptr cloud1(new pcl::PointCloud<pcl::PointXYZIR>),
      cloud_filtered1(new pcl::PointCloud<pcl::PointXYZIR>),
      cloud_passthrough1(new pcl::PointCloud<pcl::PointXYZIR>);
  sensor_msgs::PointCloud2 cloud_final1;
  pcl::fromROSMsg (*pc, *cloud1);

  // Filter out the experimental region
  pcl::PassThrough<pcl::PointXYZIR> pass1;
  pass1.setInputCloud (cloud1);
  pass1.setFilterFieldName ("x");
  pass1.setFilterLimits (bound.x_min, bound.x_max);
  pass1.filter (*cloud_passthrough1);
  pcl::PassThrough<pcl::PointXYZIR> pass_z1;
  pass_z1.setInputCloud (cloud_passthrough1);
  pass_z1.setFilterFieldName ("z");
  pass_z1.setFilterLimits (bound.z_min, bound.z_max);
  pass_z1.filter (*cloud_passthrough1);
  pcl::PassThrough<pcl::PointXYZIR> pass_final1;
  pass_final1.setInputCloud (cloud_passthrough1);
  pass_final1.setFilterFieldName ("y");
  pass_final1.setFilterLimits (bound.y_min, bound.y_max);
  pass_final1.filter (*cloud_passthrough1);

  // Publish the experimental region point cloud
  pcl::toROSMsg(*cloud_passthrough1, cloud_final1);
  expt_region.publish(cloud_final1);

  // Runs only if user presses 'i' to get a sample
  if (flag == 1)
  {
    cv::Mat corner_vectors = cv::Mat::eye(3,5,CV_64F);
    cv::Mat chessboard_normal = cv::Mat(1,3,CV_64F);
    // checkerboard corners, middle square corners, board corners and centre
    std::vector< cv::Point2f > image_points, imagePoints1, imagePoints;
    flag = 0; // Set flag to 0

    //////////////// IMAGE FEATURES //////////////////

    cv_bridge::CvImagePtr cv_ptr;
    cv::Size2i patternNum(i_params.grid_size.first,i_params.grid_size.second);
    cv::Size2i patternSize(i_params.square_length,i_params.square_length);

    try {
      cv_ptr = cv_bridge::toCvCopy(img, sensor_msgs::image_encodings::BGR8); }
    catch (cv_bridge::Exception& e) {
      ROS_ERROR("cv_bridge exception: %s", e.what()); }

    cv::Mat gray;
    std::vector<cv::Point2f> corners, corners_undistorted;
    std::vector<cv::Point3f> grid3dpoint;
    cv::cvtColor(cv_ptr->image, gray, CV_BGR2GRAY);
    // Find checkerboard pattern in the image
    bool patternfound = cv::findChessboardCorners(gray, patternNum, corners,
                                                  CALIB_CB_ADAPTIVE_THRESH + CALIB_CB_NORMALIZE_IMAGE);

    if(patternfound)
    {
      // Find corner points with sub-pixel accuracy
      cornerSubPix(gray, corners, Size(11,11), Size(-1,-1),
                   TermCriteria(CV_TERMCRIT_EPS + CV_TERMCRIT_ITER, 30, 0.1));
      cv::Size imgsize;
      imgsize.height = cv_ptr->image.rows;
      imgsize.width = cv_ptr->image.cols;
      double tx, ty; // Translation values
      // Location of board frame origin from the bottom left inner corner of the checkerboard
      tx = (patternNum.height - 1) * patternSize.height/2;
      ty = (patternNum.width - 1) * patternSize.width/2;
      // Board corners w.r.t board frame
      for(int i = 0; i < patternNum.height; i++)
      {
        for(int j = 0; j < patternNum.width; j++)
        {
          cv::Point3f tmpgrid3dpoint;
          // Translating origin from bottom left corner to the centre of the checkerboard
          tmpgrid3dpoint.x = i*patternSize.height - tx;
          tmpgrid3dpoint.y = j*patternSize.width - ty;
          tmpgrid3dpoint.z = 0;
          grid3dpoint.push_back(tmpgrid3dpoint);
        }
      }
      std::vector< cv::Point3f > boardcorners;
      // Board corner coordinates from the centre of the checkerboard
      boardcorners.push_back(cv::Point3f((i_params.board_dimension.second - i_params.cb_translation_error.second)/2,
                                         (i_params.board_dimension.first - i_params.cb_translation_error.first)/2, 0.0));
      boardcorners.push_back(cv::Point3f(-(i_params.board_dimension.second + i_params.cb_translation_error.second)/2,
                                         (i_params.board_dimension.first - i_params.cb_translation_error.first)/2, 0.0));
      boardcorners.push_back(cv::Point3f(-(i_params.board_dimension.second + i_params.cb_translation_error.second)/2,
                                         -(i_params.board_dimension.first + i_params.cb_translation_error.first)/2, 0.0));
      boardcorners.push_back(cv::Point3f((i_params.board_dimension.second - i_params.cb_translation_error.second)/2,
                                         -(i_params.board_dimension.first + i_params.cb_translation_error.first)/2, 0.0));
      // Board centre coordinates from the centre of the checkerboard (due to incorrect placement of checkerbord on board)
      boardcorners.push_back(cv::Point3f(-i_params.cb_translation_error.second/2,
                                         -i_params.cb_translation_error.first/2, 0.0));

      std::vector< cv::Point3f > square_edge;
      // centre checkerboard square corner coordinates wrt the centre of the checkerboard (origin)
      square_edge.push_back(cv::Point3f(-i_params.square_length/2, -i_params.square_length/2, 0.0));
      square_edge.push_back(cv::Point3f(i_params.square_length/2, i_params.square_length/2, 0.0));
      cv::Mat rvec(3,3,cv::DataType<double>::type); // Initialization for pinhole and fisheye cameras
      cv::Mat tvec(3,1,cv::DataType<double>::type);

      if (i_params.fisheye_model)
      {
        // Undistort the image by applying the fisheye intrinsic parameters
        // the final input param is the camera matrix in the new or rectified coordinate frame.
        // We put this to be the same as i_params.cameramat or else it will be set to empty matrix by default.
        cv::fisheye::undistortPoints(corners, corners_undistorted, i_params.cameramat, i_params.distcoeff,
                                     i_params.cameramat);
        cv::Mat fake_distcoeff = (Mat_<double>(4,1) << 0, 0, 0, 0);
        cv::solvePnP(grid3dpoint, corners_undistorted, i_params.cameramat, fake_distcoeff, rvec, tvec);
        cv::fisheye::projectPoints(grid3dpoint, image_points, rvec, tvec, i_params.cameramat, i_params.distcoeff);
        // Mark the centre square corner points
        cv::fisheye::projectPoints(square_edge, imagePoints1, rvec, tvec, i_params.cameramat, i_params.distcoeff);
        cv::fisheye::projectPoints(boardcorners, imagePoints, rvec, tvec, i_params.cameramat, i_params.distcoeff);
        for (int i = 0; i < grid3dpoint.size(); i++)
          cv::circle(cv_ptr->image, image_points[i], 5, CV_RGB(255,0,0), -1);

//        for (int i = 0; i < square_edge.size(); i++)
//          cv::circle(cv_ptr->image, imagePoints1[i], 5, CV_RGB(255,0,0), -1);
//        // Mark the board corner points and centre point
//        for (int i = 0; i < boardcorners.size(); i++)
//          cv::circle(cv_ptr->image, imagePoints[i], 5, CV_RGB(255,0,0), -1);

      }
      // Pinhole model
      else
      {
        cv::solvePnP(grid3dpoint, corners, i_params.cameramat, i_params.distcoeff, rvec, tvec);
        cv::projectPoints(grid3dpoint, rvec, tvec, i_params.cameramat, i_params.distcoeff, image_points);
        // Mark the centre square corner points
        cv::projectPoints(square_edge, rvec, tvec, i_params.cameramat, i_params.distcoeff, imagePoints1);
        cv::projectPoints(boardcorners, rvec, tvec, i_params.cameramat, i_params.distcoeff, imagePoints);

//        for (int i = 0; i < square_edge.size(); i++)
//          cv::circle(cv_ptr->image, imagePoints1[i], 5, CV_RGB(255,0,0), -1);
//        // Mark the board corner points and centre point
//        for (int i = 0; i < boardcorners.size(); i++)
//          cv::circle(cv_ptr->image, imagePoints[i], 5, CV_RGB(255,0,0), -1);

      }

      // chessboardpose is a 3*4 transform matrix that transforms points in board frame to camera frame | R&T
      cv::Mat chessboardpose = cv::Mat::eye(4,4,CV_64F);
      cv::Mat tmprmat = cv::Mat(3,3,CV_64F); // rotation matrix
      cv::Rodrigues(rvec,tmprmat); // Euler angles to rotation matrix

      for(int j = 0; j < 3; j++)
      {
        for(int k = 0; k < 3; k++)
        {
          chessboardpose.at<double>(j,k) = tmprmat.at<double>(j,k);
        }
        chessboardpose.at<double>(j,3) = tvec.at<double>(j);
      }

      chessboard_normal.at<double>(0) = 0;
      chessboard_normal.at<double>(1) = 0;
      chessboard_normal.at<double>(2) = 1;
      chessboard_normal = chessboard_normal * chessboardpose(cv::Rect(0,0,3,3)).t();

      for (int k = 0; k < boardcorners.size(); k++)
      {
        // take every point in boardcorners set
        cv::Point3f pt(boardcorners[k]);
        for (int i = 0; i < 3; i++)
        {
          // Transform it to obtain the coordinates in cam frame
          corner_vectors.at<double>(i,k) = chessboardpose.at<double>(i,0)*pt.x +
              chessboardpose.at<double>(i,1)*pt.y + chessboardpose.at<double>(i,3);
        }

        // convert 3D coordinates to image coordinates
        double * img_coord = feature_extraction::converto_imgpts(corner_vectors.at<double>(0,k),
                                                                 corner_vectors.at<double>(1,k),
                                                                 corner_vectors.at<double>(2,k));
        // Mark the corners and the board centre
        if (k==0)
          cv::circle(cv_ptr->image, cv::Point(img_coord[0],img_coord[1]),
              8, CV_RGB(0,255,0),-1); //green
        else if (k==1)
          cv::circle(cv_ptr->image, cv::Point(img_coord[0],img_coord[1]),
              8, CV_RGB(255,255,0),-1); //yellow
        else if (k==2)
          cv::circle(cv_ptr->image, cv::Point(img_coord[0],img_coord[1]),
              8, CV_RGB(0,0,255),-1); //blue
        else if (k==3)
          cv::circle(cv_ptr->image, cv::Point(img_coord[0],img_coord[1]),
              8, CV_RGB(255,0,0),-1); //red
        else
          cv::circle(cv_ptr->image, cv::Point(img_coord[0],img_coord[1]),
              8, CV_RGB(255,255,255),-1); //white for centre

        delete[] img_coord;
      }
      // Publish the image with all the features marked in it
      image_publisher.publish(cv_ptr->toImageMsg());
    } // if (patternfound)

    else
      ROS_ERROR("PATTERN NOT FOUND");

    //////////////// POINT CLOUD FEATURES //////////////////

    pcl::PointCloud<pcl::PointXYZIR>::Ptr cloud(new pcl::PointCloud<pcl::PointXYZIR>),
        cloud_filtered(new pcl::PointCloud<pcl::PointXYZIR>),
        cloud_passthrough(new pcl::PointCloud<pcl::PointXYZIR>),
        corrected_plane(new pcl::PointCloud<pcl::PointXYZIR>);
    sensor_msgs::PointCloud2 cloud_final;
    pcl::fromROSMsg (*pc, *cloud);
    // Filter out the experimental region
    pcl::PassThrough<pcl::PointXYZIR> pass;
    pass.setInputCloud (cloud);
    pass.setFilterFieldName ("x");
    pass.setFilterLimits (bound.x_min, bound.x_max);
    pass.filter (*cloud_passthrough);
    pcl::PassThrough<pcl::PointXYZIR> pass_z;
    pass_z.setInputCloud (cloud_passthrough);
    pass_z.setFilterFieldName ("z");
    pass_z.setFilterLimits (bound.z_min, bound.z_max);
    pass_z.filter (*cloud_passthrough);
    pcl::PassThrough<pcl::PointXYZIR> pass_final;
    pass_final.setInputCloud (cloud_passthrough);
    pass_final.setFilterFieldName ("y");
    pass_final.setFilterLimits (bound.y_min, bound.y_max);
    pass_final.filter (*cloud_passthrough);
    // Filter out the board point cloud
    // find the point with max height(z val) in cloud_passthrough
    double z_max = cloud_passthrough->points[0].z;
    size_t pt_index;
    for (size_t i = 0; i < cloud_passthrough->points.size(); ++i)
    {
      if (cloud_passthrough->points[i].z > z_max)
      {
        pt_index = i;
        z_max = cloud_passthrough->points[i].z;
      }
    }
    // subtract by approximate diagonal length (in metres)
    double z_min = z_max - diagonal;

    pass_z.setInputCloud (cloud_passthrough);
    pass_z.setFilterFieldName ("z");
    pass_z.setFilterLimits (z_min, z_max);
    pass_z.filter (*cloud_filtered); // board point cloud

    // Fit a plane through the board point cloud
    pcl::ModelCoefficients::Ptr coefficients (new pcl::ModelCoefficients());
    pcl::PointIndices::Ptr inliers (new pcl::PointIndices ());
    int i = 0, nr_points = static_cast<int>(cloud_filtered->points.size());
    pcl::SACSegmentation<pcl::PointXYZIR> seg;
    seg.setOptimizeCoefficients (true);
    seg.setModelType (pcl::SACMODEL_PLANE);
    seg.setMethodType (pcl::SAC_RANSAC);
    seg.setMaxIterations (1000);
    seg.setDistanceThreshold (0.004);
    pcl::ExtractIndices<pcl::PointXYZIR> extract;
    seg.setInputCloud (cloud_filtered);
    seg.segment (*inliers, *coefficients);
    // Plane normal vector magnitude
    float mag = sqrt(pow(coefficients->values[0], 2) + pow(coefficients->values[1], 2)
        + pow(coefficients->values[2], 2));

    // Project the inliers on the fit plane
    pcl::PointCloud<pcl::PointXYZIR>::Ptr cloud_projected (new pcl::PointCloud<pcl::PointXYZIR>);
    pcl::ProjectInliers<pcl::PointXYZIR> proj;
    proj.setModelType (pcl::SACMODEL_PLANE);
    proj.setInputCloud (cloud_filtered);
    proj.setModelCoefficients (coefficients);
    proj.filter (*cloud_projected);

    // Publish the projected inliers
    pcl::toROSMsg(*cloud_filtered, cloud_final);
    pub_cloud.publish(cloud_final);

    // FIND THE MAX AND MIN POINTS IN EVERY RING CORRESPONDING TO THE BOARD

    // First: Sort out the points in the point cloud according to their ring numbers
    std::vector<std::deque<pcl::PointXYZIR*>> candidate_segments(i_params.lidar_ring_count);

    double x_projected = 0; double y_projected = 0; double z_projected = 0;
    for (size_t i = 0; i < cloud_projected->points.size(); ++i)
    {
      x_projected += cloud_projected->points[i].x;
      y_projected += cloud_projected->points[i].y;
      z_projected += cloud_projected->points[i].z;

      int ring_number = static_cast<int>(cloud_projected->points[i].ring);

      //push back the points in a particular ring number
      candidate_segments[ring_number].push_back(&(cloud_projected->points[i]));
    }

    // Second: Arrange points in every ring in descending order of y coordinate
    pcl::PointXYZIR max, min;
    pcl::PointCloud<pcl::PointXYZIR>::Ptr max_points(new pcl::PointCloud<pcl::PointXYZIR>);
    pcl::PointCloud<pcl::PointXYZIR>::Ptr min_points(new pcl::PointCloud<pcl::PointXYZIR>);
    for (int i = 0; static_cast<size_t>(i) < candidate_segments.size(); i++)
    {
      if (candidate_segments[i].size()==0) // If no points belong to a aprticular ring number
      {
        continue;
      }
      for(int j = 0; j < candidate_segments[i].size(); j++)
      {
        for(int k = j+1; k < candidate_segments[i].size(); k++)
        {
          //If there is a larger element found on right of the point, swap
          if(candidate_segments[i][j]->y < candidate_segments[i][k]->y)
          {
            pcl::PointXYZIR temp;
            temp = *candidate_segments[i][k];
            *candidate_segments[i][k] = *candidate_segments[i][j];
            *candidate_segments[i][j] = temp;
          }
        }
      }
    }

    // Third: Find minimum and maximum points in a ring
    for (int i = 0; static_cast<size_t>(i) < candidate_segments.size(); i++)
    {
      if (candidate_segments[i].size()==0)
      {
        continue;
      }
      max = *candidate_segments[i][0];
      min = *candidate_segments[i][candidate_segments[i].size()-1];
      min_points->push_back(min);
      max_points->push_back(max);
    }

    // Fit lines through minimum and maximum points
    pcl::ModelCoefficients::Ptr coefficients_left_up (new pcl::ModelCoefficients);
    pcl::PointIndices::Ptr inliers_left_up (new pcl::PointIndices);
    pcl::ModelCoefficients::Ptr coefficients_left_dwn (new pcl::ModelCoefficients);
    pcl::PointIndices::Ptr inliers_left_dwn (new pcl::PointIndices);
    pcl::ModelCoefficients::Ptr coefficients_right_up (new pcl::ModelCoefficients);
    pcl::PointIndices::Ptr inliers_right_up (new pcl::PointIndices);
    pcl::ModelCoefficients::Ptr coefficients_right_dwn (new pcl::ModelCoefficients);
    pcl::PointIndices::Ptr inliers_right_dwn (new pcl::PointIndices);
    pcl::PointCloud<pcl::PointXYZIR>::Ptr cloud_f(new pcl::PointCloud<pcl::PointXYZIR>),
        cloud_f1(new pcl::PointCloud<pcl::PointXYZIR>);

    seg.setModelType (pcl::SACMODEL_LINE);
    seg.setMethodType (pcl::SAC_RANSAC);
    seg.setDistanceThreshold (0.02);
    seg.setInputCloud (max_points);
    seg.segment (*inliers_left_up, *coefficients_left_up); // Fitting line1 through max points
    extract.setInputCloud (max_points);
    extract.setIndices (inliers_left_up);
    extract.setNegative (true);
    extract.filter (*cloud_f);
    seg.setInputCloud (cloud_f);
    seg.segment (*inliers_left_dwn, *coefficients_left_dwn); // Fitting line2 through max points
    seg.setInputCloud (min_points);
    seg.segment (*inliers_right_up, *coefficients_right_up); // Fitting line1 through min points
    extract.setInputCloud (min_points);
    extract.setIndices (inliers_right_up);
    extract.setNegative (true);
    extract.filter (*cloud_f1);
    seg.setInputCloud (cloud_f1);
    seg.segment (*inliers_right_dwn, *coefficients_right_dwn); // Fitting line2 through min points

    // Find out 2 (out of the four) intersection points
    Eigen::Vector4f Point_l;
    pcl::PointCloud<pcl::PointXYZ>::Ptr basic_cloud_ptr (new pcl::PointCloud<pcl::PointXYZ>);
    pcl::PointXYZ basic_point; // intersection points stored here
    if(pcl::lineWithLineIntersection(*coefficients_left_up, *coefficients_left_dwn, Point_l))
    {
      basic_point.x = Point_l[0];
      basic_point.y = Point_l[1];
      basic_point.z = Point_l[2];
      basic_cloud_ptr->points.push_back(basic_point);
    }
    if(pcl::lineWithLineIntersection(*coefficients_right_up, *coefficients_right_dwn, Point_l))
    {
      basic_point.x = Point_l[0];
      basic_point.y = Point_l[1];
      basic_point.z = Point_l[2];
      basic_cloud_ptr->points.push_back(basic_point);
    }

    // To determine the other 2 intersection points

    // Find out the diagonal vector(joining the line intersections from min_points and max_points)
    Eigen::Vector3f diagonal(basic_cloud_ptr->points[1].x-basic_cloud_ptr->points[0].x,
        basic_cloud_ptr->points[1].y-basic_cloud_ptr->points[0].y,
        basic_cloud_ptr->points[1].z-basic_cloud_ptr->points[0].z);
    // Take the first points in min_points and max_points,
    // find the vectors joining them and the (intersection point of the two lines in min_points)
    Eigen::Vector3f p1(min_points->points[inliers_right_dwn->indices[0]].x - basic_cloud_ptr->points[0].x,
        min_points->points[inliers_right_dwn->indices[0]].y - basic_cloud_ptr->points[0].y,
        min_points->points[inliers_right_dwn->indices[0]].z - basic_cloud_ptr->points[0].z);
    Eigen::Vector3f p2(max_points->points[inliers_left_dwn->indices[0]].x - basic_cloud_ptr->points[0].x,
        max_points->points[inliers_left_dwn->indices[0]].y - basic_cloud_ptr->points[0].y,
        max_points->points[inliers_left_dwn->indices[0]].z - basic_cloud_ptr->points[0].z);
    // To check if p1 and p2 lie on the same side or opp. side of diagonal vector.
    // If they lie on the same side
    if ( (diagonal.cross(p1)) .dot (diagonal.cross(p2)) > 0)
    {
      // Find out the line intersection between particular lines in min_points and max_points
      if(pcl::lineWithLineIntersection(*coefficients_left_dwn, *coefficients_right_up, Point_l))
      {
        basic_point.x = Point_l[0];
        basic_point.y = Point_l[1];
        basic_point.z = Point_l[2];
        basic_cloud_ptr->points.push_back(basic_point);
      }
      if(pcl::lineWithLineIntersection(*coefficients_left_up, *coefficients_right_dwn, Point_l))
      {
        basic_point.x = Point_l[0];
        basic_point.y = Point_l[1];
        basic_point.z = Point_l[2];
        basic_cloud_ptr->points.push_back(basic_point);
      }
    }
    // Else if they lie on the opp. side
    else
    {
      // Find out the line intersection between other lines in min_points and max_points
      if(pcl::lineWithLineIntersection(*coefficients_left_dwn, *coefficients_right_dwn, Point_l))
      {
        basic_point.x = Point_l[0];
        basic_point.y = Point_l[1];
        basic_point.z = Point_l[2];
        basic_cloud_ptr->points.push_back(basic_point);
      }
      if(pcl::lineWithLineIntersection(*coefficients_left_up, *coefficients_right_up, Point_l)){
        basic_point.x = Point_l[0];
        basic_point.y = Point_l[1];
        basic_point.z = Point_l[2];
        basic_cloud_ptr->points.push_back(basic_point);
      }
    }

    // input data
    sample_data.velodynepoint[0] = (basic_cloud_ptr->points[0].x + basic_cloud_ptr->points[1].x)*1000/2;
    sample_data.velodynepoint[1] = (basic_cloud_ptr->points[0].y + basic_cloud_ptr->points[1].y)*1000/2;
    sample_data.velodynepoint[2] = (basic_cloud_ptr->points[0].z + basic_cloud_ptr->points[1].z)*1000/2;
    sample_data.velodynenormal[0] = -coefficients->values[0]/mag;
    sample_data.velodynenormal[1] = -coefficients->values[1]/mag;
    sample_data.velodynenormal[2] = -coefficients->values[2]/mag;
    double top_down_radius = sqrt(pow(sample_data.velodynepoint[0]/1000,2)
        + pow(sample_data.velodynepoint[1]/1000,2));
    double x_comp = sample_data.velodynepoint[0]/1000 + sample_data.velodynenormal[0]/2;
    double y_comp = sample_data.velodynepoint[1]/1000 + sample_data.velodynenormal[1]/2;
    double vector_dist = sqrt(pow(x_comp,2) + pow(y_comp,2));
    if (vector_dist > top_down_radius)
    {
      sample_data.velodynenormal[0] = -sample_data.velodynenormal[0];
      sample_data.velodynenormal[1] = -sample_data.velodynenormal[1];
      sample_data.velodynenormal[2] = -sample_data.velodynenormal[2];
    }
    sample_data.camerapoint[0] = corner_vectors.at<double>(0,4);
    sample_data.camerapoint[1] = corner_vectors.at<double>(1,4);
    sample_data.camerapoint[2] = corner_vectors.at<double>(2,4);
    sample_data.cameranormal[0] = chessboard_normal.at<double>(0);
    sample_data.cameranormal[1] = chessboard_normal.at<double>(1);
    sample_data.cameranormal[2] = chessboard_normal.at<double>(2);
    sample_data.velodynecorner[0] = basic_cloud_ptr->points[2].x;
    sample_data.velodynecorner[1] = basic_cloud_ptr->points[2].y;
    sample_data.velodynecorner[2] = basic_cloud_ptr->points[2].z;
    sample_data.pixeldata = sqrt(pow((imagePoints1[1].x - imagePoints1[0].x), 2) +
        pow((imagePoints1[1].y - imagePoints1[0].y),2));

    // Visualize 4 corner points of velodyne board, the board edge lines and the centre point
    visualization_msgs::Marker marker1, line_strip, corners_board;
    marker1.header.frame_id = line_strip.header.frame_id = corners_board.header.frame_id = "/velodyne_front_link";
    marker1.header.stamp = line_strip.header.stamp = corners_board.header.stamp = ros::Time();
    marker1.ns = line_strip.ns = corners_board.ns = "my_sphere";
    line_strip.id = 10; marker1.id = 11;
    marker1.type = visualization_msgs::Marker::POINTS; line_strip.type = visualization_msgs::Marker::LINE_STRIP;
    corners_board.type = visualization_msgs::Marker::SPHERE;
    marker1.action = line_strip.action = corners_board.action = visualization_msgs::Marker::ADD;
    marker1.pose.orientation.w = line_strip.pose.orientation.w = corners_board.pose.orientation.w = 1.0;
    marker1.scale.x = 0.02; marker1.scale.y = 0.02;
    corners_board.scale.x = 0.04; corners_board.scale.y = 0.04; corners_board.scale.z = 0.04;
    line_strip.scale.x = 0.009;
    marker1.color.a = line_strip.color.a = corners_board.color.a = 1.0;
    line_strip.color.b = 1.0;
    marker1.color.b = marker1.color.g = marker1.color.r = 1.0;

    for (int i = 0; i < 5; i++)
    {
      if (i < 4)
      {
        corners_board.pose.position.x = basic_cloud_ptr->points[i].x;
        corners_board.pose.position.y = basic_cloud_ptr->points[i].y;
        corners_board.pose.position.z = basic_cloud_ptr->points[i].z;
      }
      else
      {
        corners_board.pose.position.x = sample_data.velodynepoint[0]/1000;
        corners_board.pose.position.y = sample_data.velodynepoint[1]/1000;
        corners_board.pose.position.z = sample_data.velodynepoint[2]/1000;
      }

      corners_board.id = i;
      if (corners_board.id == 0)
        corners_board.color.b = 1.0;
      else if (corners_board.id == 1) {
        corners_board.color.b = 0.0; corners_board.color.g = 1.0; }
      else if (corners_board.id == 2) {
        corners_board.color.b = 0.0; corners_board.color.g = 0.0; corners_board.color.r = 1.0; }
      else if (corners_board.id == 3) {
        corners_board.color.b = 0.0; corners_board.color.r = 1.0; corners_board.color.g = 1.0; }
      else if (corners_board.id == 4) {
        corners_board.color.b = 1.0; corners_board.color.r = 1.0; corners_board.color.g = 1.0; }
      visPub.publish(corners_board);
    }

    // Visualize minimum and maximum points
    visualization_msgs::Marker minmax;
    minmax.header.frame_id = "/velodyne_front_link";
    minmax.header.stamp = ros::Time();
    minmax.ns = "my_sphere";
    minmax.type = visualization_msgs::Marker::SPHERE;
    minmax.action = visualization_msgs::Marker::ADD;
    minmax.pose.orientation.w = 1.0;
    minmax.scale.x = 0.02;
    minmax.scale.y = 0.02;
    minmax.scale.z = 0.02;
    minmax.color.a = 1.0; // Don't forget to set the alpha!
    int y_min_pts;
    for (y_min_pts = 0; y_min_pts < min_points->points.size(); y_min_pts++)
    {
      minmax.id = y_min_pts + 13;
      minmax.pose.position.x = min_points->points[y_min_pts].x;
      minmax.pose.position.y = min_points->points[y_min_pts].y;
      minmax.pose.position.z = min_points->points[y_min_pts].z;
      minmax.color.b = 1.0; minmax.color.r = 1.0; minmax.color.g = 0.0;
      visPub.publish(minmax);
    }
    for (int y_max_pts = 0; y_max_pts < max_points->points.size(); y_max_pts++)
    {
      minmax.id = y_min_pts + 13 + y_max_pts;
      minmax.pose.position.x = max_points->points[y_max_pts].x;
      minmax.pose.position.y = max_points->points[y_max_pts].y;
      minmax.pose.position.z = max_points->points[y_max_pts].z;
      minmax.color.r = 0.0; minmax.color.g = 1.0; minmax.color.b = 1.0;
      visPub.publish(minmax);
    }
    // Draw board edge lines
    for (int i = 0; i < 2; i++)
    {
      geometry_msgs::Point p;
      p.x = basic_cloud_ptr->points[1-i].x;
      p.y = basic_cloud_ptr->points[1-i].y;
      p.z = basic_cloud_ptr->points[1-i].z;
      marker1.points.push_back(p);
      line_strip.points.push_back(p);
      p.x = basic_cloud_ptr->points[3-i].x;
      p.y = basic_cloud_ptr->points[3-i].y;
      p.z = basic_cloud_ptr->points[3-i].z;
      marker1.points.push_back(p);
      line_strip.points.push_back(p);
    }

    geometry_msgs::Point p;
    p.x = basic_cloud_ptr->points[1].x;
    p.y = basic_cloud_ptr->points[1].y;
    p.z = basic_cloud_ptr->points[1].z;
    marker1.points.push_back(p);
    line_strip.points.push_back(p);
    p.x = basic_cloud_ptr->points[0].x;
    p.y = basic_cloud_ptr->points[0].y;
    p.z = basic_cloud_ptr->points[0].z;
    marker1.points.push_back(p);
    line_strip.points.push_back(p);

    // Publish board edges
    visPub.publish(line_strip);

    // Visualize board normal vector
    marker.header.frame_id = "/velodyne_front_link";
    marker.header.stamp = ros::Time();
    marker.ns = "my_namespace";
    marker.id = 12;
    marker.type = visualization_msgs::Marker::ARROW;
    marker.action = visualization_msgs::Marker::ADD;
    marker.scale.x = 0.02;
    marker.scale.y = 0.04;
    marker.scale.z = 0.06;
    marker.color.a = 1.0;
    marker.color.r = 0.0;
    marker.color.g = 0.0;
    marker.color.b = 1.0;
    geometry_msgs::Point start, end;
    start.x = sample_data.velodynepoint[0]/1000;
    start.y = sample_data.velodynepoint[1]/1000;
    start.z = sample_data.velodynepoint[2]/1000;
    end.x = start.x + sample_data.velodynenormal[0]/2;
    end.y = start.y + sample_data.velodynenormal[1]/2;
    end.z = start.z + sample_data.velodynenormal[2]/2;
    marker.points.resize(2);
    marker.points[0].x = start.x;
    marker.points[0].y = start.y;
    marker.points[0].z = start.z;
    marker.points[1].x = end.x;
    marker.points[1].y = end.y;
    marker.points[1].z = end.z;
    // Publish Board normal
    vis_pub.publish(marker);

  } // if (flag == 1)

  // Feature data is published(chosen) only if 'enter' is pressed
  if (flag == 4)
  {
    roi_publisher.publish(sample_data);
    flag = 0;
  }

} //End of extractROI

} //End of namespace<|MERGE_RESOLUTION|>--- conflicted
+++ resolved
@@ -1,6 +1,4 @@
 #include "main.h"
-<<<<<<< HEAD
-
 
 int main(int argc, char **argv) {
   //Initialize Node and handles
@@ -15,15 +13,12 @@
 }
 
 
-=======
->>>>>>> d911d3f5
-
 namespace extrinsic_calibration
 {
 
 feature_extraction::feature_extraction() {}
 
-void feature_extraction::onInit() 
+void feature_extraction::onInit()
 {
   // Read input parameters from configuration file
   pkg_loc = ros::package::getPath("cam_lidar_calibration");
@@ -55,15 +50,9 @@
   std::cout << "Input parameters received" << std::endl;
 
   // Creating ROS nodehandle
-<<<<<<< HEAD
   ros::NodeHandle private_nh = ros::NodeHandle("~");
   ros::NodeHandle public_nh = ros::NodeHandle();
   ros::NodeHandle pnh = ros::NodeHandle("~");//getMTPrivateNodeHandle();
-=======
-  ros::NodeHandle& private_nh = getNodeHandle();
-  ros::NodeHandle& public_nh = getPrivateNodeHandle();
-  ros::NodeHandle &pnh = getMTPrivateNodeHandle();
->>>>>>> d911d3f5
 
   it_.reset(new image_transport::ImageTransport(public_nh));
   it_p_.reset(new image_transport::ImageTransport(private_nh));
@@ -90,26 +79,21 @@
   NODELET_INFO_STREAM("Camera Lidar Calibration");
 }
 
-void feature_extraction::flag_cb(const std_msgs::Int8::ConstPtr& msg) 
+void feature_extraction::flag_cb(const std_msgs::Int8::ConstPtr& msg)
 {
   flag = msg->data; // read flag published by input_sample node
 }
 
-void feature_extraction::bounds_callback(cam_lidar_calibration::boundsConfig &config, uint32_t level) 
+void feature_extraction::bounds_callback(cam_lidar_calibration::boundsConfig &config, uint32_t level)
 {
   // Read the values corresponding to the motion of slider bars in reconfigure gui
   bound = config;
-<<<<<<< HEAD
    ROS_INFO("Reconfigure Request: %lf %lf %lf %lf %lf %lf", config.x_min, config.x_max, config.y_min, config.y_max, config.z_min, config.z_max);
-=======
-  // ROS_INFO("Reconfigure Request: %lf %lf %lf %lf %lf %lf",
-  //          config.x_min, config.x_max, config.y_min, config.y_max, config.z_min, config.z_max);
->>>>>>> d911d3f5
 }
 
 // Convert 3D points w.r.t camera frame to 2D pixel points in image frame
 double * feature_extraction::converto_imgpts(double x, double y, double z)
-{  
+{
   double tmpxC = x/z;
   double tmpyC = y/z;
   cv::Point2d planepointsC;
@@ -149,8 +133,8 @@
 }
 
 // Extract features of interest
-void feature_extraction::extractROI(const sensor_msgs::Image::ConstPtr &img, const sensor_msgs::PointCloud2::ConstPtr &pc) 
-{   
+void feature_extraction::extractROI(const sensor_msgs::Image::ConstPtr &img, const sensor_msgs::PointCloud2::ConstPtr &pc)
+{
   pcl::PointCloud<pcl::PointXYZIR>::Ptr cloud1(new pcl::PointCloud<pcl::PointXYZIR>),
       cloud_filtered1(new pcl::PointCloud<pcl::PointXYZIR>),
       cloud_passthrough1(new pcl::PointCloud<pcl::PointXYZIR>);
